import tantivy
import pytest

from tantivy import Document, Index, SchemaBuilder, Schema


def schema():
    return SchemaBuilder().add_text_field("title", stored=True).add_text_field("body").build()

def create_index(dir=None):
    # assume all tests will use the same documents for now
    # other methods may set up function-local indexes
    index = Index(schema(), dir)
    writer = index.writer()

    # 2 ways of adding documents
    # 1
    doc = Document()
    # create a document instance
    # add field-value pairs
    doc.add_text("title", "The Old Man and the Sea")
    doc.add_text(
        "body",
        (
            "He was an old man who fished alone in a skiff in"
            "the Gulf Stream and he had gone eighty-four days "
            "now without taking a fish."
        ),
    )
    writer.add_document(doc)
    # 2 use the built-in json support
    # keys need to coincide with field names
    doc = Document.from_dict(
        {
            "title": "Of Mice and Men",
            "body": (
                "A few miles south of Soledad, the Salinas River drops "
                "in close to the hillside bank and runs deep and "
                "green. The water is warm too, for it has slipped "
                "twinkling over the yellow sands in the sunlight "
                "before reaching the narrow pool. On one side of the "
                "river the golden foothill slopes curve up to the "
                "strong and rocky Gabilan Mountains, but on the valley "
                "side the water is lined with trees—willows fresh and "
                "green with every spring, carrying in their lower leaf "
                "junctures the debris of the winter’s flooding; and "
                "sycamores with mottled, white, recumbent limbs and "
                "branches that arch over the pool"
            ),
        }
    )
    writer.add_document(doc)
    writer.add_json(
        """{
            "title": ["Frankenstein", "The Modern Prometheus"],
            "body": "You will rejoice to hear that no disaster has accompanied the commencement of an enterprise which you have regarded with such evil forebodings.  I arrived here yesterday, and my first task is to assure my dear sister of my welfare and increasing confidence in the success of my undertaking."
        }"""
    )
    writer.commit()
    index.reload()
    return index


@pytest.fixture()
def dir_index(tmpdir):
    return (tmpdir, create_index(str(tmpdir)))


@pytest.fixture(scope="class")
def ram_index():
    return create_index()


class TestClass(object):
    def test_simple_search_in_dir(self, dir_index):
        _, index = dir_index
        query = index.parse_query("sea whale", ["title", "body"])

        result = index.searcher().search(query, 10)
        assert len(result.hits) == 1

    def test_simple_search_after_reuse(self, dir_index):
        index_dir, _ = dir_index
        index = Index(schema(), str(index_dir))
        query = index.parse_query("sea whale", ["title", "body"])

        result = index.searcher().search(query, 10)
        assert len(result.hits) == 1

    def test_simple_search_in_ram(self, ram_index):
        index = ram_index
        query = index.parse_query("sea whale", ["title", "body"])

        result = index.searcher().search(query, 10)
        assert len(result.hits) == 1
        _, doc_address = result.hits[0]
        searched_doc = index.searcher().doc(doc_address)
        assert searched_doc["title"] == ["The Old Man and the Sea"]

    def test_and_query(self, ram_index):
        index = ram_index
        query = index.parse_query("title:men AND body:summer", default_field_names=["title", "body"])
        # look for an intersection of documents
        searcher = index.searcher()
        result = searcher.search(query, 10)

        # summer isn't present
        assert len(result.hits) == 0

        query = index.parse_query("title:men AND body:winter", ["title", "body"])
        result = searcher.search(query)

        assert len(result.hits) == 1

    def test_and_query_parser_default_fields(self, ram_index):
        query = ram_index.parse_query("winter", default_field_names=["title"])
        assert repr(query) == """Query(TermQuery(Term(field=0,bytes=[119, 105, 110, 116, 101, 114])))"""

    def test_and_query_parser_default_fields_undefined(self, ram_index):
        query = ram_index.parse_query("winter")
        assert (
            repr(query) == "Query(BooleanQuery { subqueries: ["
            "(Should, TermQuery(Term(field=0,bytes=[119, 105, 110, 116, 101, 114]))), "
            "(Should, TermQuery(Term(field=1,bytes=[119, 105, 110, 116, 101, 114])))] "
            "})"
        )

    def test_query_errors(self, ram_index):
        index = ram_index
        # no "bod" field
        with pytest.raises(ValueError):
            index.parse_query("bod:men", ["title", "body"])

class TestUpdateClass(object):
    def test_delete_update(self, ram_index):
        query = ram_index.parse_query("Frankenstein", ["title"])
        result = ram_index.searcher().search(query, 10)
        assert len(result.hits) == 1

        writer = ram_index.writer()

        with pytest.raises(ValueError):
            writer.delete_documents("fake_field", "frankenstein")

        with pytest.raises(ValueError):
            writer.delete_documents("title", b"frankenstein")

        writer.delete_documents("title", "frankenstein")
        writer.commit()
        ram_index.reload()

        result = ram_index.searcher().search(query)
        assert len(result.hits) == 0


PATH_TO_INDEX = "tests/test_index/"


class TestFromDiskClass(object):
    def test_exists(self):
        # prefer to keep it separate in case anyone deletes this
        # runs from the root directory
        assert Index.exists(PATH_TO_INDEX)

<<<<<<< HEAD
    def test_opens_from_dir_invalid_schema(self):
        with pytest.raises(ValueError):
            index = Index(schema(), PATH_TO_INDEX, reuse=True)

    def test_opens_from_dir(self, dir_index):
        index_dir, _ = dir_index

        index = Index(schema(), str(index_dir), reuse=True)
        assert index.searcher().num_docs == 3
=======
    # def test_opens_from_dir(self):
    #     index = Index(schema(), PATH_TO_INDEX, reuse=True)
    #     assert index.searcher().num_docs == 3
>>>>>>> f8e39a7b

    def test_create_readers(self):
        # not sure what is the point of this test.
        idx = Index(schema())
        idx.config_reader("Manual", 4)
        assert idx.searcher().num_docs == 0
        # by default this is manual mode
        writer = idx.writer(30000000, 1)
        writer.add_document(Document(title="mytitle", body="mybody"))
        writer.commit()
        assert idx.searcher().num_docs == 0
        # Manual is the default setting.
        # In this case, change are reflected only when
        # the index is manually reloaded.
        idx.reload()
        assert idx.searcher().num_docs == 1
        idx.config_reader("OnCommit", 4)
        writer.add_document(Document(title="mytitle2", body="mybody2"))
        writer.commit()
        import time

        for i in range(50):
            # The index should be automatically reloaded.
            # Wait for at most 5s for it to happen.
            time.sleep(0.1)
            if idx.searcher().num_docs == 2:
                return
        assert False


class TestSearcher(object):
    def test_searcher_repr(self, ram_index):
        assert repr(ram_index.searcher()) == "Searcher(num_docs=3, num_segments=1)"


class TestDocument(object):
    def test_document(self):
        doc = tantivy.Document(name="Bill", reference=[1, 2])
        assert doc["reference"] == [1, 2]
        assert doc["name"] == ["Bill"]
        assert doc.get_first("name") == "Bill"
        assert doc.get_first("reference") == 1
        assert doc.to_dict() == {"name": ["Bill"], "reference": [1, 2]}

    def test_document_with_date(self):
        import datetime

        date = datetime.datetime(2019, 8, 12, 13, 0, 0)
        doc = tantivy.Document(name="Bill", date=date)
        assert doc["date"][0] == date

    def test_document_repr(self):
        doc = tantivy.Document(name="Bill", reference=[1, 2])
        assert repr(doc) == "Document(name=[Bill],reference=[1,2])"

    def test_document_with_facet(self):
        doc = tantivy.Document()
        facet = tantivy.Facet.from_string("/europe/france")
        doc.add_facet("facet", facet)
        assert doc["facet"][0].to_path() == ["europe", "france"]
        doc = tantivy.Document()
        facet = tantivy.Facet.from_string("/asia\\/oceania/fiji")
        doc.add_facet("facet", facet)
        assert doc["facet"][0].to_path() == ["asia/oceania", "fiji"]
        assert doc["facet"][0].to_path_str() == "/asia\\/oceania/fiji"
        assert repr(doc["facet"][0]) == "Facet(/asia\\/oceania/fiji)"
        doc = tantivy.Document(facet=facet)
        assert doc["facet"][0].to_path() == ["asia/oceania", "fiji"]

    def test_document_error(self):
        with pytest.raises(ValueError):
            tantivy.Document(name={})<|MERGE_RESOLUTION|>--- conflicted
+++ resolved
@@ -162,7 +162,6 @@
         # runs from the root directory
         assert Index.exists(PATH_TO_INDEX)
 
-<<<<<<< HEAD
     def test_opens_from_dir_invalid_schema(self):
         with pytest.raises(ValueError):
             index = Index(schema(), PATH_TO_INDEX, reuse=True)
@@ -172,11 +171,6 @@
 
         index = Index(schema(), str(index_dir), reuse=True)
         assert index.searcher().num_docs == 3
-=======
-    # def test_opens_from_dir(self):
-    #     index = Index(schema(), PATH_TO_INDEX, reuse=True)
-    #     assert index.searcher().num_docs == 3
->>>>>>> f8e39a7b
 
     def test_create_readers(self):
         # not sure what is the point of this test.
