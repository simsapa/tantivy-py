#![allow(clippy::new_ret_no_self)]

use crate::{document::Document, query::Query, to_pyerr};
use pyo3::{basic::CompareOp, exceptions::PyValueError, prelude::*};
use serde::{Deserialize, Serialize};
use tantivy as tv;
use tv::Order;
use tantivy::collector::{Count, MultiCollector, TopDocs};

/// Tantivy's Searcher class
///
/// A Searcher is used to search the index given a prepared Query.
#[pyclass]
pub(crate) struct Searcher {
    pub(crate) inner: tv::Searcher,
}

#[derive(Clone, Deserialize, FromPyObject, PartialEq, Serialize)]
enum Fruit {
    #[pyo3(transparent)]
    Score(f32),
    #[pyo3(transparent)]
    Order(u64),
}

impl std::fmt::Debug for Fruit {
    fn fmt(&self, f: &mut std::fmt::Formatter<'_>) -> std::fmt::Result {
        match self {
            Fruit::Score(s) => f.write_str(&format!("{s}")),
            Fruit::Order(o) => f.write_str(&format!("{o}")),
        }
    }
}

impl ToPyObject for Fruit {
    fn to_object(&self, py: Python) -> PyObject {
        match self {
            Fruit::Score(s) => s.to_object(py),
            Fruit::Order(o) => o.to_object(py),
        }
    }
}

#[pyclass(frozen, module = "tantivy")]
#[derive(Clone, Default, Deserialize, PartialEq, Serialize)]
/// Object holding a results successful search.
pub(crate) struct SearchResult {
    hits: Vec<(Fruit, DocAddress)>,
    #[pyo3(get)]
    /// How many documents matched the query. Only available if `count` was set
    /// to true during the search.
    count: Option<usize>,
}

#[pymethods]
impl SearchResult {
    #[new]
    fn new(
        py: Python,
        hits: Vec<(PyObject, DocAddress)>,
        count: Option<usize>,
    ) -> PyResult<Self> {
        let hits = hits
            .iter()
            .map(|(f, d)| Ok((f.extract(py)?, d.clone())))
            .collect::<PyResult<Vec<_>>>()?;
        Ok(Self { hits, count })
    }

    fn __repr__(&self) -> PyResult<String> {
        if let Some(count) = self.count {
            Ok(format!(
                "SearchResult(hits: {:?}, count: {})",
                self.hits, count
            ))
        } else {
            Ok(format!("SearchResult(hits: {:?})", self.hits))
        }
    }

    fn __richcmp__(
        &self,
        other: &Self,
        op: CompareOp,
        py: Python<'_>,
    ) -> PyObject {
        match op {
            CompareOp::Eq => (self == other).into_py(py),
            CompareOp::Ne => (self != other).into_py(py),
            _ => py.NotImplemented(),
        }
    }

    fn __getnewargs__(
        &self,
        py: Python,
    ) -> PyResult<(Vec<(PyObject, DocAddress)>, Option<usize>)> {
        Ok((self.hits(py)?, self.count))
    }

    #[getter]
    /// The list of tuples that contains the scores and DocAddress of the
    /// search results.
    fn hits(&self, py: Python) -> PyResult<Vec<(PyObject, DocAddress)>> {
        let ret: Vec<(PyObject, DocAddress)> = self
            .hits
            .iter()
            .map(|(result, address)| (result.to_object(py), address.clone()))
            .collect();
        Ok(ret)
    }
}

#[pymethods]
impl Searcher {
    /// Search the index with the given query and collect results.
    ///
    /// Args:
    ///     query (Query): The query that will be used for the search.
    ///     limit (int, optional): The maximum number of search results to
    ///         return. Defaults to 10.
    ///     count (bool, optional): Should the number of documents that match
    ///         the query be returned as well. Defaults to true.
    ///     order_by_field (Field, optional): A schema field that the results
    ///         should be ordered by. The field must be declared as a fast field
    ///         when building the schema. Note, this only works for unsigned
    ///         fields.
    ///     offset (Field, optional): The offset from which the results have
    ///         to be returned.
    ///
    /// Returns `SearchResult` object.
    ///
    /// Raises a ValueError if there was an error with the search.
    #[pyo3(signature = (query, limit = 10, count = true, order_by_field = None, offset = 0))]
    fn search(
        &self,
        py: Python,
        query: &Query,
        limit: usize,
        count: bool,
        order_by_field: Option<&str>,
        offset: usize,
    ) -> PyResult<SearchResult> {
        py.allow_threads(move || {
            let mut multicollector = MultiCollector::new();

            let count_handle = if count {
                Some(multicollector.add_collector(Count))
            } else {
                None
            };

<<<<<<< HEAD
        let (mut multifruit, hits) = {
            if let Some(order_by) = order_by_field {
                let collector = TopDocs::with_limit(limit)
                    .and_offset(offset)
                    .order_by_fast_field(order_by, Order::Asc);
                let top_docs_handle = multicollector.add_collector(collector);
                let ret = self.inner.search(query.get(), &multicollector);
=======
            let (mut multifruit, hits) = {
                if let Some(order_by) = order_by_field {
                    let collector = TopDocs::with_limit(limit)
                        .and_offset(offset)
                        .order_by_u64_field(order_by);
                    let top_docs_handle =
                        multicollector.add_collector(collector);
                    let ret = self.inner.search(query.get(), &multicollector);
>>>>>>> b7674e40

                    match ret {
                        Ok(mut r) => {
                            let top_docs = top_docs_handle.extract(&mut r);
                            let result: Vec<(Fruit, DocAddress)> = top_docs
                                .iter()
                                .map(|(f, d)| {
                                    (Fruit::Order(*f), DocAddress::from(d))
                                })
                                .collect();
                            (r, result)
                        }
                        Err(e) => {
                            return Err(PyValueError::new_err(e.to_string()))
                        }
                    }
                } else {
                    let collector =
                        TopDocs::with_limit(limit).and_offset(offset);
                    let top_docs_handle =
                        multicollector.add_collector(collector);
                    let ret = self.inner.search(query.get(), &multicollector);

                    match ret {
                        Ok(mut r) => {
                            let top_docs = top_docs_handle.extract(&mut r);
                            let result: Vec<(Fruit, DocAddress)> = top_docs
                                .iter()
                                .map(|(f, d)| {
                                    (Fruit::Score(*f), DocAddress::from(d))
                                })
                                .collect();
                            (r, result)
                        }
                        Err(e) => {
                            return Err(PyValueError::new_err(e.to_string()))
                        }
                    }
                }
            };

            let count = count_handle.map(|h| h.extract(&mut multifruit));

            Ok(SearchResult { hits, count })
        })
    }

    /// Returns the overall number of documents in the index.
    #[getter]
    fn num_docs(&self) -> u64 {
        self.inner.num_docs()
    }

    /// Returns the number of segments in the index.
    #[getter]
    fn num_segments(&self) -> usize {
        self.inner.segment_readers().len()
    }

    /// Fetches a document from Tantivy's store given a DocAddress.
    ///
    /// Args:
    ///     doc_address (DocAddress): The DocAddress that is associated with
    ///         the document that we wish to fetch.
    ///
    /// Returns the Document, raises ValueError if the document can't be found.
    fn doc(&self, doc_address: &DocAddress) -> PyResult<Document> {
        let doc = self.inner.doc(doc_address.into()).map_err(to_pyerr)?;
        let named_doc = self.inner.schema().to_named_doc(&doc);
        Ok(Document {
            field_values: named_doc.0,
        })
    }

    fn __repr__(&self) -> PyResult<String> {
        Ok(format!(
            "Searcher(num_docs={}, num_segments={})",
            self.inner.num_docs(),
            self.inner.segment_readers().len()
        ))
    }
}

/// DocAddress contains all the necessary information to identify a document
/// given a Searcher object.
///
/// It consists in an id identifying its segment, and its segment-local DocId.
/// The id used for the segment is actually an ordinal in the list of segment
/// hold by a Searcher.
#[pyclass(frozen, module = "tantivy")]
#[derive(Clone, Debug, Deserialize, PartialEq, Serialize)]
pub(crate) struct DocAddress {
    pub(crate) segment_ord: tv::SegmentOrdinal,
    pub(crate) doc: tv::DocId,
}

#[pymethods]
impl DocAddress {
    #[new]
    fn new(segment_ord: tv::SegmentOrdinal, doc: tv::DocId) -> Self {
        DocAddress { segment_ord, doc }
    }

    /// The segment ordinal is an id identifying the segment hosting the
    /// document. It is only meaningful, in the context of a searcher.
    #[getter]
    fn segment_ord(&self) -> u32 {
        self.segment_ord
    }

    /// The segment local DocId
    #[getter]
    fn doc(&self) -> u32 {
        self.doc
    }

    fn __richcmp__(
        &self,
        other: &Self,
        op: CompareOp,
        py: Python<'_>,
    ) -> PyObject {
        match op {
            CompareOp::Eq => (self == other).into_py(py),
            CompareOp::Ne => (self != other).into_py(py),
            _ => py.NotImplemented(),
        }
    }

    fn __getnewargs__(&self) -> PyResult<(tv::SegmentOrdinal, tv::DocId)> {
        Ok((self.segment_ord, self.doc))
    }
}

impl From<&tv::DocAddress> for DocAddress {
    fn from(doc_address: &tv::DocAddress) -> Self {
        DocAddress {
            segment_ord: doc_address.segment_ord,
            doc: doc_address.doc_id,
        }
    }
}

impl From<&DocAddress> for tv::DocAddress {
    fn from(val: &DocAddress) -> Self {
        tv::DocAddress {
            segment_ord: val.segment_ord(),
            doc_id: val.doc(),
        }
    }
}<|MERGE_RESOLUTION|>--- conflicted
+++ resolved
@@ -150,24 +150,14 @@
                 None
             };
 
-<<<<<<< HEAD
-        let (mut multifruit, hits) = {
-            if let Some(order_by) = order_by_field {
-                let collector = TopDocs::with_limit(limit)
-                    .and_offset(offset)
-                    .order_by_fast_field(order_by, Order::Asc);
-                let top_docs_handle = multicollector.add_collector(collector);
-                let ret = self.inner.search(query.get(), &multicollector);
-=======
             let (mut multifruit, hits) = {
                 if let Some(order_by) = order_by_field {
                     let collector = TopDocs::with_limit(limit)
                         .and_offset(offset)
-                        .order_by_u64_field(order_by);
+                        .order_by_u64_field(order_by, Order::Asc);
                     let top_docs_handle =
                         multicollector.add_collector(collector);
                     let ret = self.inner.search(query.get(), &multicollector);
->>>>>>> b7674e40
 
                     match ret {
                         Ok(mut r) => {
