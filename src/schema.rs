--- conflicted
+++ resolved
@@ -28,7 +28,6 @@
         }
     }
 
-<<<<<<< HEAD
     fn field_names(&self) -> PyResult<Vec<String>> {
         let mut names: Vec<String> = vec![];
 
@@ -39,7 +38,8 @@
         }
 
         return Ok(names)
-=======
+    }
+
     #[staticmethod]
     fn _internal_from_pythonized(serialized: &PyAny) -> PyResult<Self> {
         pythonize::depythonize(serialized).map_err(to_pyerr)
@@ -58,6 +58,6 @@
                 PyTuple::new(py, [serialized]).to_object(py),
             ],
         ))
->>>>>>> b7674e40
     }
+
 }